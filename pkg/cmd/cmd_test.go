--- conflicted
+++ resolved
@@ -398,9 +398,8 @@
 	queryCmd.RunE(queryCmd, []string{query})
 
 	// Output:
-<<<<<<< HEAD
-	// check instance region 2017-07-22T20:10:00Z 2017-07-22T20:15:00Z 2017-07-22T20:20:00Z
-	// keystone 100.64.0.102:9102 staging 0 1 0
+	// region check instance 2017-07-22T20:10:00Z 2017-07-22T20:15:00Z 2017-07-22T20:20:00Z
+	// staging keystone 100.64.0.102:9102 0 1 0
 }
 
 // Authentication tests
@@ -535,8 +534,4 @@
 	fetchToken()
 
 	return paniced
-=======
-	// region check instance 2017-07-22T20:10:00Z 2017-07-22T20:15:00Z 2017-07-22T20:20:00Z
-	// staging keystone 100.64.0.102:9102 0 1 0
->>>>>>> 4f514f0b
 }