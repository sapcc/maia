hash: 9fdbeca9ae1cd09f8ce8cb1bd7d15611805202c7f1a385aee257ee46445b726b
<<<<<<< HEAD
updated: 2019-02-28T16:19:32.582926+01:00
=======
updated: 2019-02-27T16:34:18.480359+01:00
>>>>>>> 6261eb48
imports:
- name: github.com/alecthomas/template
  version: a0175ee3bccc567396460bf5acd36800cb10c49c
  subpackages:
  - parse
- name: github.com/alecthomas/units
  version: 2efee857e7cfd4f3d0138cc3cbb1b4966962b93a
- name: github.com/beorn7/perks
  version: 3a771d992973f24aa725d07868b467d1ddfceafb
  subpackages:
  - quantile
- name: github.com/databus23/goslo.policy
  version: 3ae74dd07ebf48d1f2babbd1d2177cd1878a09ee
- name: github.com/fsnotify/fsnotify
  version: ccc981bf80385c528a65fbfdd49bf2d8da22aa23
- name: github.com/golang/mock
  version: c20582278a829e4b3259747a3ce0eceb1763ee13
  subpackages:
  - gomock
- name: github.com/golang/protobuf
<<<<<<< HEAD
  version: 9bfdceed46565e0aca8cf0fb9cbb9fd37131fbd2
=======
  version: c823c79ea1570fb5ff454033735a8e68575d1d0f
>>>>>>> 6261eb48
  subpackages:
  - proto
- name: github.com/golang/snappy
  version: 2a8bb927dd31d8daada140a5d09578521ce5c36a
- name: github.com/gophercloud/gophercloud
<<<<<<< HEAD
  version: cfa8434422e74c7965e33f428931db21cfb58c29
=======
  version: 490361a9a1c1bb9fdcdb7d370f03cd3a86b4b301
>>>>>>> 6261eb48
  subpackages:
  - internal
  - openstack
  - openstack/identity/v2/tenants
  - openstack/identity/v2/tokens
  - openstack/identity/v3/groups
  - openstack/identity/v3/projects
  - openstack/identity/v3/roles
  - openstack/identity/v3/tokens
  - openstack/identity/v3/users
  - openstack/utils
  - pagination
- name: github.com/gorilla/mux
  version: a7962380ca08b5a188038c69871b8d3fbdf31e89
- name: github.com/hashicorp/hcl
  version: 65a6292f0157eff210d03ed1bf6c59b190b8b906
  subpackages:
  - hcl/ast
  - hcl/parser
  - hcl/printer
  - hcl/scanner
  - hcl/strconv
  - hcl/token
  - json/parser
  - json/scanner
  - json/token
- name: github.com/inconshreveable/mousetrap
  version: 76626ae9c91c4f2a10f34cad8ce83ea42c93bb75
- name: github.com/jteeuwen/go-bindata
  version: 6025e8de665b31fa74ab1a66f2cddd8c0abf887e
- name: github.com/konsorten/go-windows-terminal-sequences
  version: f55edac94c9bbba5d6182a4be46d86a2c9b5b50e
- name: github.com/magiconair/properties
  version: 7757cc9fdb852f7579b24170bcacda2c7471bb6a
- name: github.com/matttproud/golang_protobuf_extensions
  version: c182affec369e30f25d3eb8cd8a478dee585ae7d
  subpackages:
  - pbutil
- name: github.com/mitchellh/mapstructure
  version: 3536a929edddb9a5b34bd6861dc4a9647cb459fe
- name: github.com/nbio/st
  version: e9e8d9816f3268def6dcbd2dea03301f40e9de94
- name: github.com/opentracing/opentracing-go
  version: 25a84ff92183e2f8ac018ba1db54f8a07b3c0e04
  subpackages:
  - log
- name: github.com/patrickmn/go-cache
  version: 5633e0862627c011927fa39556acae8b1f1df58a
- name: github.com/pelletier/go-toml
  version: 27c6b39a135b7dc87a14afb068809132fb7a9a8f
- name: github.com/prometheus/client_golang
  version: 94ff84a9a6ebb5e6eb9172897c221a64df3443bc
  subpackages:
  - api
  - prometheus
  - prometheus/promhttp
- name: github.com/prometheus/client_model
  version: fd36f4220a901265f90734c3183c5f0c91daa0b8
  subpackages:
  - go
- name: github.com/prometheus/common
  version: 7a3416fd1f41341905f138746c51a5092e7ddf7a
  subpackages:
  - expfmt
  - internal/bitbucket.org/ww/goautoneg
  - log
  - model
- name: github.com/prometheus/procfs
<<<<<<< HEAD
  version: bbced9601137e764853b2fad7ec3e2dc4c504e02
=======
  version: 6ed1f7e1041181781dd2826d3001075d011a80cc
>>>>>>> 6261eb48
  subpackages:
  - internal/util
  - iostats
  - nfs
  - xfs
- name: github.com/prometheus/prometheus
  version: 5211b96d4d1291c3dd1a569f711d3b301b635ecb
  subpackages:
  - promql
  - storage
  - storage/local
  - storage/local/chunk
  - storage/local/codable
  - storage/local/index
  - storage/metric
  - util/flock
  - util/stats
  - util/strutil
  - util/testutil
- name: github.com/rs/cors
  version: 76f58f330d76a55c5badc74f6212e8a15e742c77
- name: github.com/sirupsen/logrus
  version: fa3c1df5136d05b1b54b72794cf89579f2b39f7b
- name: github.com/spf13/afero
  version: f4711e4db9e9a1d3887343acb72b2bbfc2f686f5
  subpackages:
  - mem
- name: github.com/spf13/cast
  version: 8c9545af88b134710ab1cd196795e7f2388358d7
- name: github.com/spf13/cobra
  version: 7547e83b2d85fd1893c7d76916f67689d761fecb
- name: github.com/spf13/jwalterweatherman
  version: 94f6ae3ed3bceceafa716478c5fbf8d29ca601a1
- name: github.com/spf13/pflag
  version: 24fa6976df40757dce6aea913e7b81ade90530e1
- name: github.com/spf13/viper
  version: d104d259b3380cb653bb793756823c3c41b37b53
- name: github.com/syndtr/goleveldb
  version: 4217c9f31f5816db02addc94e56061da77f288d8
  subpackages:
  - leveldb
  - leveldb/cache
  - leveldb/comparer
  - leveldb/errors
  - leveldb/filter
  - leveldb/iterator
  - leveldb/journal
  - leveldb/memdb
  - leveldb/opt
  - leveldb/storage
  - leveldb/table
  - leveldb/util
- name: golang.org/x/crypto
<<<<<<< HEAD
  version: 31a38585487a4b1fd6ff4f8f3db26f1fb296ac82
  subpackages:
  - ssh/terminal
- name: golang.org/x/net
  version: c95aed5357e77a4bf7d3955c46740000a17adee1
  subpackages:
  - context
- name: golang.org/x/sys
  version: a34e9553db1e492c9a76e60db2296ae7e5fbb772
=======
  version: 7f87c0fbb88b590338857bcb720678c2583d4dea
  subpackages:
  - ssh/terminal
- name: golang.org/x/net
  version: 312bce6e941fc7e152b630a8643ea239afc12ddd
  subpackages:
  - context
- name: golang.org/x/sys
  version: 775f8194d0f9e65c46913c7be783d3d95a29333c
>>>>>>> 6261eb48
  subpackages:
  - unix
  - windows
  - windows/registry
  - windows/svc/eventlog
- name: golang.org/x/text
  version: d14c52b222ee852cdba8b07206ca0c614b389876
  subpackages:
  - transform
  - unicode/norm
- name: gopkg.in/alecthomas/kingpin.v2
  version: 947dcec5ba9c011838740e680966fd7087a71d0d
- name: gopkg.in/yaml.v2
  version: 51d6538a90f86fe93ac480b35f37b2be17fef232
testImports:
- name: github.com/davecgh/go-spew
  version: d8f796af33cc11cb798c1aaeb27a4ebc5099927d
  subpackages:
  - spew
- name: github.com/h2non/gock
  version: ba88c4862a27596539531ce469478a91bc5a0511
- name: github.com/h2non/parth
  version: b4df798d65426f8c8ab5ca5f9987aec5575d26c9
- name: github.com/pmezard/go-difflib
  version: 5d4384ee4fb2527b0a1256a821ebfc92f91efefc
  subpackages:
  - difflib
- name: github.com/stretchr/testify
  version: 3f658bd5ac42cc0b5de5b427e95a480d5726ea76
  subpackages:
  - assert<|MERGE_RESOLUTION|>--- conflicted
+++ resolved
@@ -1,9 +1,5 @@
 hash: 9fdbeca9ae1cd09f8ce8cb1bd7d15611805202c7f1a385aee257ee46445b726b
-<<<<<<< HEAD
-updated: 2019-02-28T16:19:32.582926+01:00
-=======
-updated: 2019-02-27T16:34:18.480359+01:00
->>>>>>> 6261eb48
+updated: 2019-02-28T16:32:55.441127+01:00
 imports:
 - name: github.com/alecthomas/template
   version: a0175ee3bccc567396460bf5acd36800cb10c49c
@@ -24,21 +20,13 @@
   subpackages:
   - gomock
 - name: github.com/golang/protobuf
-<<<<<<< HEAD
   version: 9bfdceed46565e0aca8cf0fb9cbb9fd37131fbd2
-=======
-  version: c823c79ea1570fb5ff454033735a8e68575d1d0f
->>>>>>> 6261eb48
   subpackages:
   - proto
 - name: github.com/golang/snappy
   version: 2a8bb927dd31d8daada140a5d09578521ce5c36a
 - name: github.com/gophercloud/gophercloud
-<<<<<<< HEAD
   version: cfa8434422e74c7965e33f428931db21cfb58c29
-=======
-  version: 490361a9a1c1bb9fdcdb7d370f03cd3a86b4b301
->>>>>>> 6261eb48
   subpackages:
   - internal
   - openstack
@@ -107,11 +95,7 @@
   - log
   - model
 - name: github.com/prometheus/procfs
-<<<<<<< HEAD
   version: bbced9601137e764853b2fad7ec3e2dc4c504e02
-=======
-  version: 6ed1f7e1041181781dd2826d3001075d011a80cc
->>>>>>> 6261eb48
   subpackages:
   - internal/util
   - iostats
@@ -165,7 +149,6 @@
   - leveldb/table
   - leveldb/util
 - name: golang.org/x/crypto
-<<<<<<< HEAD
   version: 31a38585487a4b1fd6ff4f8f3db26f1fb296ac82
   subpackages:
   - ssh/terminal
@@ -175,17 +158,6 @@
   - context
 - name: golang.org/x/sys
   version: a34e9553db1e492c9a76e60db2296ae7e5fbb772
-=======
-  version: 7f87c0fbb88b590338857bcb720678c2583d4dea
-  subpackages:
-  - ssh/terminal
-- name: golang.org/x/net
-  version: 312bce6e941fc7e152b630a8643ea239afc12ddd
-  subpackages:
-  - context
-- name: golang.org/x/sys
-  version: 775f8194d0f9e65c46913c7be783d3d95a29333c
->>>>>>> 6261eb48
   subpackages:
   - unix
   - windows
