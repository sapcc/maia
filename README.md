# Maia

Maia is a multi-tenant OpenStack-service for accessing metrics and alarms collected through Prometheus. It offers 
a [Prometheus-compatible](https://prometheus.io/docs/querying/api/) API and supports federation.

At SAP we use it to share tenant-specific metrics from our Converged Cloud platform
with our users. For their convenience we included a CLI, so that metrics can be discovered and
retrieved from shell scripts.

If you don't use OpenStack, you can still use Maia CLI as a feature-complete shell client for Prometheus. 

## Features

[Maia Service](docs/operators-guide.md)
* OpenStack Identity v3 authentication and authorization
* Project- and domain-level access control (scoping)
* Compatible to Grafana's Prometheus data source 
* Compatible to Prometheus API (read-only)
* Supports secure federation to additional Prometheus instances

[Maia UI](docs/users-guide.md#using-the-maia-ui)
* Prometheus expression browser adapted to Maia
* Browse projects and metrics
* Perform ad-hoc PromQL queries
* Graph metrics
 
[Maia CLI](docs/users-guide.md#using-the-maia-client)
* Feature-complete CLI supporting all API operations
* JSON and Go-template-based output for reliable automation
* Works with Prometheus, too (no OpenStack required)

# Installation

Via Makefile

* `make` to compile and run the binaries from the `build/` directory
* `make && make install` to install to `/usr`
* `make && make install PREFIX=/some/path` to install to `/some/path`
* `make docker` to build the Docker image (set image name and tag with the `DOCKER_IMAGE` and `DOCKER_TAG` variables)

<<<<<<< HEAD
# Deploying the Maia Service

Maia is depending on an existing\* Prometheus installation that is responsible for collecting metrics. These metrics are exposed
by Maia using the same, familiar Prometheus API. The only difference is that all API requests have to be authenticated and scoped using
either OpenStack identity tokens or basic authentication.

\* If you do not have a running installation of Prometheus, you can download Prometheus from the
[Prometheus.io website](https://prometheus.io/download/) and get it up and running quickly with e.g. Docker.

## Configuration

The service is configured using a TOML configuration file that is usually located in `etc/maia/maia.conf`. This file
contains settings for the connection to Prometheus, the integration with OpenStack identity and technical configuration
like the bind-address of the server process. You can always override the entries of this file using command line parameters.

Use the example in the `etc` folder of this repo to get started. 

The *maia* section contains Maia-specific options.

```
[maia]
```

### Connectivity

First you need to decide which port the Maia service should listen to. 
```
bind_address = "0.0.0.0:9091"
```

To reach Prometheus, Maia needs to know the URL where it is running and optionally a proxy to get through.

```
prometheus_url = "http://myprometheus:9090"
# proxy = proxy for reaching <prometheus_url>
```

### Performance

The Prometheus API does not offer an efficient way to list known all historic label values for a given tenant. This
makes the [label-values API](https://prometheus.io/docs/querying/api/#querying-label-values) implementation a
complex operation.

In tenants with a high number of metric series, it is therefore highly recommended to limit the lifetime of label
values, so that older series with no recent data are not considered by the API. Otherwise you risk timeouts
and/or overload of your Prometheus backend. As a side-effect users of templated Grafana dashboards will not be
confronted with stale series in the dropdown boxes.

```
# ignore label values from series older than 2h 
label_value_ttl = "2h"
```

### Keystone Integration
 
The *keystone* section contains configuration settings for OpenStack authentication and authorization.

```
[keystone]
```

#### OpenStack Service User

The maia service requires an OpenStack *service* user in order to authenticate and authorize clients.
 
```
# Identity service used to authenticate user credentials (create/verify tokens etc.)
auth_url = "https://identity.mydomain.com/v3/"
# service user credentials
username = "maia"
password = "asafepassword"
user_domain_name = "Default"
project_name = "serviceusers"
project_domain_name = "Default"
```

#### Authorization

An OpenStack [policy file](https://docs.openstack.org/security-guide/identity/policies.html) controls the
authorization of incoming requests. The roles mentioned in the policy file also need to be
listed in the configuration, so that Maia can discover which projects are relevant
for monitoring.

```
policy_file = "/etc/maia/policy.json"
roles = "monitoring_viewer,monitoring_admin"
```

Maia distinguishes the following permissions
* `metric:list`: List which metrics and measurement series are available for inspection
* `metric:show`: Show actual measurement data (details)

#### Default Domain

To logging into the UI without specifying a user-domain, you can specify which user-domain should be used
by default. By default this is the `Default` domain of OpenStack.

```
default_user_domain_name = "myOSDomain"
```

#### Token Cache

In order to improve responsiveness and protect Keystone from too much load, Maia will
re-check authorizations for users only every 15 minutes (900 seconds).

If the token TTL configured at Keystone is shorter or if you want to reduce Keystone load further,
this amount can be changed:

```
token_cache_time = "3600s"
```

## Starting the Service

Once you have finalized the configuration file, you are set to go

```
maia serve
```

## Available Exporters

As explained in the Concept chapter, Maia requires all series to be labelled with OpenStack project_id resp. domain_id.

The following exporters are known to produce suitible metrics:
* [VCenter Exporter](https://github.com/sapcc/vcenter-exporter) provides project-specific metrics from an OpenStack-
controlled VCenter. 
* [SNMP Exporter](https://github.com/prometheus/snmp_exporter) can be configured to extract project IDs from
SNMP variables into labels. Since most of the SNMP-enabled devices are shared, only a few metrics can be mapped to
OpenStack projects or domains.


## Notes on Scalability

Currently Maia only supports a single Prometheus backend as data source. Therefore scalability has to happen behind the
Prometheus that is used by Maia.

Availability can be improved by setting up multiple identical Prometheus instances and using a reverse proxy for failover. Maia itself 
is stateless, so multiple instances can be spawned without risking collisions.

# Using the Maia Client

The `maia` command can also be used to retrieve metrics from the Maia service. It behaves like any other OpenStack
 CLI, supporting the same command line options and environment variables for authentication:

| Option | Environment Variable | Description |
|--------|----------------------|-------------|
| --os-username | OS_USERNAME | OpenStack username, requires `os-user-domain-name` |
| --os-user-id | OS_USER_ID | OpenStack user unique ID |
| --os-password | OS_PASSWORD | Password |
| --os-user-domain-name | OS_USER_DOMAIN_NAME | domain name, qualifying the username (default: `Default`) |
| --os-user-domain-id | OS_USER_DOMAIN_ID | domain unique ID, qualifying the username (default: `default`) |
| --os-project-name | OS_PROJECT_NAME | OpenStack project name for authorization scoping to project, requires `os-project-domain-name` |
| --os-project-id | OS_PROJECT_ID | OpenStack project unique ID |
| --os-domain-name | OS_DOMAIN_NAME | OpenStack domain name for authorization scoping to domain |
| --os-domain-id | OS_DOMAIN_ID | OpenStack domain unique ID for authorization scoping to domain |
| --os-token | OS_TOKEN | Pregenerated Keystone token with authorization scope |
| --os-auth-url | OS_AUTH_URL | Endpoint of the Identity v3 service. Needed to authentication and Maia endpoint lookup |

Usually, you can reuse your existing RC-files. For performance reasons, you should consider token-based
authentication whenever you make several calls to the Maia CLI.

Use `openstack token issue` to generate a token and pass it to the Maia CLI in the `OS_TOKEN` variable.
 
```
export OS_TOKEN=$(openstack token issue -c id -f value)
```
 
If for some reason you want to use another Maia endpoint than the one registered in the OpenStack service catalog,
then you can override its URL using the `--maia-url` option:

| Option | Environment Variable | Description |
|--------|----------------------|-------------|
| --maia-url | MAIA_URL | URL of the Maia service endpoint |

In the examples below we assume that you have initialized the OS_* variables your shell environment properly and that
your user has the prerequisite roles (e.g. `monitoring_viewer`) on the project in scope.

Type `maia --help` to get a full list of commands and options options with documentation.

```
maia --help
```

## Show Known Measurement Series
 
Use the `series` command to get a list of all measurement series. You can restrict the timeframe using
the parameters `--start` and `--end`. 

```
maia series --selector "__name__=~'vc.*'" --start '2017-07-26T10:46:25+02:00'
```

The list of series can be filtered using Prometheus label matchers. Don't forget to put it in quotes.
```
maia snapshot --selector 'job="endpoints"' ...
```
 
## List Known Metric Names

Use the `metric-names` command to obtain a list of metric names.

```
maia metric-names
```

## List Known Label Values

Use the `label-values` command to obtain known values for a given label.

```
maia label-values "job"
```

Note that stale series which did not receive measurements recently may not be considered for this list.

## Query Metrics with PromQL

Use the `query` command to perform an arbitrary [PromQL-query](https://prometheus.io/docs/querying/basics/) against Maia.
It returns a single entry for each series.  

```
maia query 'vcenter_virtualDisk_totalWriteLatency_average{vmware_name:"win_cifs_13"}'
```

Historical values can obtained by defining a start- and/or end-time for the query. In Prometheus terms, this is called a
*range query*.

```
maia query 'vcenter ...' --start 2017-07-01T05:10:51.781Z 
```

Check `maia query --help` for more options. Timestamps can be specified in Unix or RFC3339 format. Durations are
specififed as numbers with a unit suffix, such as "30s", "1.5h" or "2h45m". Valid time units are "ns", "us" (or "?s"),
"ms", "s", "m", "h".

## Output Formatting

By default maia prints results as unformatted text.

Series data is formatted in raw tables without column alignment.
Labels are used as columns (alphabetical sorting). There are three additional columns which do not refer
to labels:

| Column Name | Meaning |
|-------------|---------|
| \_\_name\_\_ | the metric name |
| \_\_timestamp\_\_ |  the timestamp of a measurement |
| \_\_value\_\_ | the value of a measurement |

To enable automation, also JSON, plain values output and Go text-templates
are supported. 

The output is controlled via the parameters `--format`, `--columns`, `--separator`and `--template`.

| Format   | Description | Additional Options                                                              |
|----------|-------------|---------------------------------------------------------------------------------|
| table | text output in tabular form | `--columns`: selects which metric-labels are displayed as columns<br>`--separator`: defines how columns are separated        |
| value | output of plain values in lists or tables | like `table`                                          |
| json     | JSON output of Maia/Prometheus server. Contains additional status/error information. See [Prometheus API doc.](https://prometheus.io/docs/querying/api/#expression-query-result-formats) | none |
| template | Highly configurable output, applying [Go-templates](https://golang.org/pkg/text/template/) to the JSON response (see `json`format) | `--template`: Go-template expression |  

## Exporting Snapshots

Use the `snapshot` command to get the latest values of all series in
[textual form](https://prometheus.io/docs/instrumenting/exposition_formats/). 

```
maia snapshot --maia-url http://localhost:9091
```

The amount of data can be restricted using Prometheus label matchers, i.e. constraints on label values:

```
maia snapshot --selector 'job="endpoints"' ...
```

If you want to preprocess/filter data further, you can e.g. use the [prom2json](https://github.com/prometheus/prom2json)
tool together with [jq](https://github.com/stedolan/jq).

## Use Maia Client with Prometheus

You can also use the maia client with a plain Prometheus (no authentication).

```
maia snapshot --prometheus-url http://localhost:9090
```

# Using the Maia UI

Maia comes with the well-known [Expression Browser](https://prometheus.io/docs/visualization/browser/) borrowed from
Prometheus.

You can use it to discover metrics and perform ad-hoc queries.

Just log-on using your OpenStack credentials. 

```
URL: https://maia.myopenstack.net/myUserDomain
Username: myUser
Password: ********
```

Maia will choose a project for you. You can switch to any other project via the dropdown menu on the top-right side.

Instead of adding the name of the user-domain (e.g. `myUserDomain`) to the URL, you may also specify it as part of
the username, when the browser prompts for your credentials.

```
Username: myUser@myUserDomain
Password: ******
```

If you neither specifiy the user-domain in the username nor the URL, Maia will assume that the user is part
of the configured default domain (not to be confused with the OpenStack domain `default`).

```
URL: https://maia.myopenstack.net
Username: myUser
```

You may also use the special username syntax described [here](#openstack-authentication-and-authorization)
to log right into your target project. 

```
Username: myUser@mydomain|myproject@mydomain
Password: ********
```

# Federating Tenant Metrics from Maia to another Prometheus

To configure Prometheus to receive data from Maia, the following job configuration has to be applied.

In the `basic_auth` section a valid user id, project id and password, corresponding to your OpenStack User and Project, has to be provided. For convenience you can always use the `user_name@user_domain_name` syntax instead of the technical IDs.

The user is required to have the `metric:show` permission.

```yaml
scrape_configs:

  # The job name is added as a label `job=<job_name>` to any timeseries scraped from this config.
  - job_name: 'maia'
    metrics_path: "/federate"
    basic_auth:
      # Corresponds to your OpenStack User and Project
      username: <user_name>@<user_domain_name>|<project_name>@<project_domain_name>  # or <user_id>|<project_id>
      password: <password>

    static_configs:
      - targets: ['maia.<region>.cloud.sap:443']
  
```

Prometheus' targets page ( Status -> Targets ) should the new job and the endpoint with `State UP`. 
The `Error` column should be empty. 
It might indicate a failed authorization (`401 Unauthorized`).

# Using the Maia API

The Maia implements the readonly part of the [Prometheus API doc.](https://prometheus.io/docs/querying/api) and adds
OpenStack authentication and authorization on top.

## OpenStack Authentication and Authorization

In addition to 'native' OpenStack authentication using Keystone tokens, Maia supports basic authentication in order 
to support existing clients like Grafana and federated Prometheus. 

The problem with basic authentication is that it lacks a standard way to express OpenStack domain information. Also there
 is no means to express OpenStack authorization scopes. Since neither Prometheus nor Grafana support adding custom
 header fields to the requests to Prometheus and thus Maia, we have to encode both the domain information and the authorization
 scope into the username.
 
 For the domain qualification, we could borrow "@" from e-mail. So when a user or a project is identified by name, you
  can add the domain in the form `username@domainname`. 
  
 The authorization scope is separated from the qualified username with a vertical bar "|", splitting the username
 into a username and scope part: `user|scope`. Like with usernames, also the scoped project resp. domain can be
 denoted by name: `projectname@domainname`. To disambiguate scoping by project-id and domain-name, the domain is always prefixed
 with `@`.
 
## Variants
 
This scheme expands into five variants to express username and authorization scope:
 
Project scoped user:
* `user_id|project_id`
* `username@user_domain_name|project_id`
* `user_id|project_name@project_domain_name`
* `username@user_domain_name|project_name@project_domain_name`
* `username@user_domain_name|project_name` (if project_domain_name = user_domain_name)

Domain scoped user:
* `user_id|@domain_name`
* `user_name@user_domain_name|@domain_name`
 
# Using the Prometheus Data Source in Grafana with Maia
 
Configure the data source like with a regular Prometheus. Select `Basic Authentication` and enter the extended
 user credentials following the scheme explained in the [Maia API section](#openstack-authentication-and-authorization).

# Contributing
=======
# Using Maia
>>>>>>> ec3e2767

Maia can be used via Web-UI or CLI.

Enter `maia --help` to see a list of commands and options.

Please refer to the [Maia user guide](./docs/user.md) for more instructions.

# Operating Maia

The easiest way to deploy Maia as a service is Kubernetes.

Feel free to reuse our [Maia helm chart](https://github.com/sapcc/helm-charts/tree/master/openstack/maia)
which includes Maia and Prometheus.

Follow the [Maia operators guide](./docs/operators.md) to learn how to setup the 
Maia service from scratch and integrate with Prometheus.

# Integrating and Extending Maia

The [Maia developers guide](./docs/developers-guide.md) describes how to use the Maia API. Also
it contains information how to contribute to the Maia development.<|MERGE_RESOLUTION|>--- conflicted
+++ resolved
@@ -38,412 +38,7 @@
 * `make && make install PREFIX=/some/path` to install to `/some/path`
 * `make docker` to build the Docker image (set image name and tag with the `DOCKER_IMAGE` and `DOCKER_TAG` variables)
 
-<<<<<<< HEAD
-# Deploying the Maia Service
-
-Maia is depending on an existing\* Prometheus installation that is responsible for collecting metrics. These metrics are exposed
-by Maia using the same, familiar Prometheus API. The only difference is that all API requests have to be authenticated and scoped using
-either OpenStack identity tokens or basic authentication.
-
-\* If you do not have a running installation of Prometheus, you can download Prometheus from the
-[Prometheus.io website](https://prometheus.io/download/) and get it up and running quickly with e.g. Docker.
-
-## Configuration
-
-The service is configured using a TOML configuration file that is usually located in `etc/maia/maia.conf`. This file
-contains settings for the connection to Prometheus, the integration with OpenStack identity and technical configuration
-like the bind-address of the server process. You can always override the entries of this file using command line parameters.
-
-Use the example in the `etc` folder of this repo to get started. 
-
-The *maia* section contains Maia-specific options.
-
-```
-[maia]
-```
-
-### Connectivity
-
-First you need to decide which port the Maia service should listen to. 
-```
-bind_address = "0.0.0.0:9091"
-```
-
-To reach Prometheus, Maia needs to know the URL where it is running and optionally a proxy to get through.
-
-```
-prometheus_url = "http://myprometheus:9090"
-# proxy = proxy for reaching <prometheus_url>
-```
-
-### Performance
-
-The Prometheus API does not offer an efficient way to list known all historic label values for a given tenant. This
-makes the [label-values API](https://prometheus.io/docs/querying/api/#querying-label-values) implementation a
-complex operation.
-
-In tenants with a high number of metric series, it is therefore highly recommended to limit the lifetime of label
-values, so that older series with no recent data are not considered by the API. Otherwise you risk timeouts
-and/or overload of your Prometheus backend. As a side-effect users of templated Grafana dashboards will not be
-confronted with stale series in the dropdown boxes.
-
-```
-# ignore label values from series older than 2h 
-label_value_ttl = "2h"
-```
-
-### Keystone Integration
- 
-The *keystone* section contains configuration settings for OpenStack authentication and authorization.
-
-```
-[keystone]
-```
-
-#### OpenStack Service User
-
-The maia service requires an OpenStack *service* user in order to authenticate and authorize clients.
- 
-```
-# Identity service used to authenticate user credentials (create/verify tokens etc.)
-auth_url = "https://identity.mydomain.com/v3/"
-# service user credentials
-username = "maia"
-password = "asafepassword"
-user_domain_name = "Default"
-project_name = "serviceusers"
-project_domain_name = "Default"
-```
-
-#### Authorization
-
-An OpenStack [policy file](https://docs.openstack.org/security-guide/identity/policies.html) controls the
-authorization of incoming requests. The roles mentioned in the policy file also need to be
-listed in the configuration, so that Maia can discover which projects are relevant
-for monitoring.
-
-```
-policy_file = "/etc/maia/policy.json"
-roles = "monitoring_viewer,monitoring_admin"
-```
-
-Maia distinguishes the following permissions
-* `metric:list`: List which metrics and measurement series are available for inspection
-* `metric:show`: Show actual measurement data (details)
-
-#### Default Domain
-
-To logging into the UI without specifying a user-domain, you can specify which user-domain should be used
-by default. By default this is the `Default` domain of OpenStack.
-
-```
-default_user_domain_name = "myOSDomain"
-```
-
-#### Token Cache
-
-In order to improve responsiveness and protect Keystone from too much load, Maia will
-re-check authorizations for users only every 15 minutes (900 seconds).
-
-If the token TTL configured at Keystone is shorter or if you want to reduce Keystone load further,
-this amount can be changed:
-
-```
-token_cache_time = "3600s"
-```
-
-## Starting the Service
-
-Once you have finalized the configuration file, you are set to go
-
-```
-maia serve
-```
-
-## Available Exporters
-
-As explained in the Concept chapter, Maia requires all series to be labelled with OpenStack project_id resp. domain_id.
-
-The following exporters are known to produce suitible metrics:
-* [VCenter Exporter](https://github.com/sapcc/vcenter-exporter) provides project-specific metrics from an OpenStack-
-controlled VCenter. 
-* [SNMP Exporter](https://github.com/prometheus/snmp_exporter) can be configured to extract project IDs from
-SNMP variables into labels. Since most of the SNMP-enabled devices are shared, only a few metrics can be mapped to
-OpenStack projects or domains.
-
-
-## Notes on Scalability
-
-Currently Maia only supports a single Prometheus backend as data source. Therefore scalability has to happen behind the
-Prometheus that is used by Maia.
-
-Availability can be improved by setting up multiple identical Prometheus instances and using a reverse proxy for failover. Maia itself 
-is stateless, so multiple instances can be spawned without risking collisions.
-
-# Using the Maia Client
-
-The `maia` command can also be used to retrieve metrics from the Maia service. It behaves like any other OpenStack
- CLI, supporting the same command line options and environment variables for authentication:
-
-| Option | Environment Variable | Description |
-|--------|----------------------|-------------|
-| --os-username | OS_USERNAME | OpenStack username, requires `os-user-domain-name` |
-| --os-user-id | OS_USER_ID | OpenStack user unique ID |
-| --os-password | OS_PASSWORD | Password |
-| --os-user-domain-name | OS_USER_DOMAIN_NAME | domain name, qualifying the username (default: `Default`) |
-| --os-user-domain-id | OS_USER_DOMAIN_ID | domain unique ID, qualifying the username (default: `default`) |
-| --os-project-name | OS_PROJECT_NAME | OpenStack project name for authorization scoping to project, requires `os-project-domain-name` |
-| --os-project-id | OS_PROJECT_ID | OpenStack project unique ID |
-| --os-domain-name | OS_DOMAIN_NAME | OpenStack domain name for authorization scoping to domain |
-| --os-domain-id | OS_DOMAIN_ID | OpenStack domain unique ID for authorization scoping to domain |
-| --os-token | OS_TOKEN | Pregenerated Keystone token with authorization scope |
-| --os-auth-url | OS_AUTH_URL | Endpoint of the Identity v3 service. Needed to authentication and Maia endpoint lookup |
-
-Usually, you can reuse your existing RC-files. For performance reasons, you should consider token-based
-authentication whenever you make several calls to the Maia CLI.
-
-Use `openstack token issue` to generate a token and pass it to the Maia CLI in the `OS_TOKEN` variable.
- 
-```
-export OS_TOKEN=$(openstack token issue -c id -f value)
-```
- 
-If for some reason you want to use another Maia endpoint than the one registered in the OpenStack service catalog,
-then you can override its URL using the `--maia-url` option:
-
-| Option | Environment Variable | Description |
-|--------|----------------------|-------------|
-| --maia-url | MAIA_URL | URL of the Maia service endpoint |
-
-In the examples below we assume that you have initialized the OS_* variables your shell environment properly and that
-your user has the prerequisite roles (e.g. `monitoring_viewer`) on the project in scope.
-
-Type `maia --help` to get a full list of commands and options options with documentation.
-
-```
-maia --help
-```
-
-## Show Known Measurement Series
- 
-Use the `series` command to get a list of all measurement series. You can restrict the timeframe using
-the parameters `--start` and `--end`. 
-
-```
-maia series --selector "__name__=~'vc.*'" --start '2017-07-26T10:46:25+02:00'
-```
-
-The list of series can be filtered using Prometheus label matchers. Don't forget to put it in quotes.
-```
-maia snapshot --selector 'job="endpoints"' ...
-```
- 
-## List Known Metric Names
-
-Use the `metric-names` command to obtain a list of metric names.
-
-```
-maia metric-names
-```
-
-## List Known Label Values
-
-Use the `label-values` command to obtain known values for a given label.
-
-```
-maia label-values "job"
-```
-
-Note that stale series which did not receive measurements recently may not be considered for this list.
-
-## Query Metrics with PromQL
-
-Use the `query` command to perform an arbitrary [PromQL-query](https://prometheus.io/docs/querying/basics/) against Maia.
-It returns a single entry for each series.  
-
-```
-maia query 'vcenter_virtualDisk_totalWriteLatency_average{vmware_name:"win_cifs_13"}'
-```
-
-Historical values can obtained by defining a start- and/or end-time for the query. In Prometheus terms, this is called a
-*range query*.
-
-```
-maia query 'vcenter ...' --start 2017-07-01T05:10:51.781Z 
-```
-
-Check `maia query --help` for more options. Timestamps can be specified in Unix or RFC3339 format. Durations are
-specififed as numbers with a unit suffix, such as "30s", "1.5h" or "2h45m". Valid time units are "ns", "us" (or "?s"),
-"ms", "s", "m", "h".
-
-## Output Formatting
-
-By default maia prints results as unformatted text.
-
-Series data is formatted in raw tables without column alignment.
-Labels are used as columns (alphabetical sorting). There are three additional columns which do not refer
-to labels:
-
-| Column Name | Meaning |
-|-------------|---------|
-| \_\_name\_\_ | the metric name |
-| \_\_timestamp\_\_ |  the timestamp of a measurement |
-| \_\_value\_\_ | the value of a measurement |
-
-To enable automation, also JSON, plain values output and Go text-templates
-are supported. 
-
-The output is controlled via the parameters `--format`, `--columns`, `--separator`and `--template`.
-
-| Format   | Description | Additional Options                                                              |
-|----------|-------------|---------------------------------------------------------------------------------|
-| table | text output in tabular form | `--columns`: selects which metric-labels are displayed as columns<br>`--separator`: defines how columns are separated        |
-| value | output of plain values in lists or tables | like `table`                                          |
-| json     | JSON output of Maia/Prometheus server. Contains additional status/error information. See [Prometheus API doc.](https://prometheus.io/docs/querying/api/#expression-query-result-formats) | none |
-| template | Highly configurable output, applying [Go-templates](https://golang.org/pkg/text/template/) to the JSON response (see `json`format) | `--template`: Go-template expression |  
-
-## Exporting Snapshots
-
-Use the `snapshot` command to get the latest values of all series in
-[textual form](https://prometheus.io/docs/instrumenting/exposition_formats/). 
-
-```
-maia snapshot --maia-url http://localhost:9091
-```
-
-The amount of data can be restricted using Prometheus label matchers, i.e. constraints on label values:
-
-```
-maia snapshot --selector 'job="endpoints"' ...
-```
-
-If you want to preprocess/filter data further, you can e.g. use the [prom2json](https://github.com/prometheus/prom2json)
-tool together with [jq](https://github.com/stedolan/jq).
-
-## Use Maia Client with Prometheus
-
-You can also use the maia client with a plain Prometheus (no authentication).
-
-```
-maia snapshot --prometheus-url http://localhost:9090
-```
-
-# Using the Maia UI
-
-Maia comes with the well-known [Expression Browser](https://prometheus.io/docs/visualization/browser/) borrowed from
-Prometheus.
-
-You can use it to discover metrics and perform ad-hoc queries.
-
-Just log-on using your OpenStack credentials. 
-
-```
-URL: https://maia.myopenstack.net/myUserDomain
-Username: myUser
-Password: ********
-```
-
-Maia will choose a project for you. You can switch to any other project via the dropdown menu on the top-right side.
-
-Instead of adding the name of the user-domain (e.g. `myUserDomain`) to the URL, you may also specify it as part of
-the username, when the browser prompts for your credentials.
-
-```
-Username: myUser@myUserDomain
-Password: ******
-```
-
-If you neither specifiy the user-domain in the username nor the URL, Maia will assume that the user is part
-of the configured default domain (not to be confused with the OpenStack domain `default`).
-
-```
-URL: https://maia.myopenstack.net
-Username: myUser
-```
-
-You may also use the special username syntax described [here](#openstack-authentication-and-authorization)
-to log right into your target project. 
-
-```
-Username: myUser@mydomain|myproject@mydomain
-Password: ********
-```
-
-# Federating Tenant Metrics from Maia to another Prometheus
-
-To configure Prometheus to receive data from Maia, the following job configuration has to be applied.
-
-In the `basic_auth` section a valid user id, project id and password, corresponding to your OpenStack User and Project, has to be provided. For convenience you can always use the `user_name@user_domain_name` syntax instead of the technical IDs.
-
-The user is required to have the `metric:show` permission.
-
-```yaml
-scrape_configs:
-
-  # The job name is added as a label `job=<job_name>` to any timeseries scraped from this config.
-  - job_name: 'maia'
-    metrics_path: "/federate"
-    basic_auth:
-      # Corresponds to your OpenStack User and Project
-      username: <user_name>@<user_domain_name>|<project_name>@<project_domain_name>  # or <user_id>|<project_id>
-      password: <password>
-
-    static_configs:
-      - targets: ['maia.<region>.cloud.sap:443']
-  
-```
-
-Prometheus' targets page ( Status -> Targets ) should the new job and the endpoint with `State UP`. 
-The `Error` column should be empty. 
-It might indicate a failed authorization (`401 Unauthorized`).
-
-# Using the Maia API
-
-The Maia implements the readonly part of the [Prometheus API doc.](https://prometheus.io/docs/querying/api) and adds
-OpenStack authentication and authorization on top.
-
-## OpenStack Authentication and Authorization
-
-In addition to 'native' OpenStack authentication using Keystone tokens, Maia supports basic authentication in order 
-to support existing clients like Grafana and federated Prometheus. 
-
-The problem with basic authentication is that it lacks a standard way to express OpenStack domain information. Also there
- is no means to express OpenStack authorization scopes. Since neither Prometheus nor Grafana support adding custom
- header fields to the requests to Prometheus and thus Maia, we have to encode both the domain information and the authorization
- scope into the username.
- 
- For the domain qualification, we could borrow "@" from e-mail. So when a user or a project is identified by name, you
-  can add the domain in the form `username@domainname`. 
-  
- The authorization scope is separated from the qualified username with a vertical bar "|", splitting the username
- into a username and scope part: `user|scope`. Like with usernames, also the scoped project resp. domain can be
- denoted by name: `projectname@domainname`. To disambiguate scoping by project-id and domain-name, the domain is always prefixed
- with `@`.
- 
-## Variants
- 
-This scheme expands into five variants to express username and authorization scope:
- 
-Project scoped user:
-* `user_id|project_id`
-* `username@user_domain_name|project_id`
-* `user_id|project_name@project_domain_name`
-* `username@user_domain_name|project_name@project_domain_name`
-* `username@user_domain_name|project_name` (if project_domain_name = user_domain_name)
-
-Domain scoped user:
-* `user_id|@domain_name`
-* `user_name@user_domain_name|@domain_name`
- 
-# Using the Prometheus Data Source in Grafana with Maia
- 
-Configure the data source like with a regular Prometheus. Select `Basic Authentication` and enter the extended
- user credentials following the scheme explained in the [Maia API section](#openstack-authentication-and-authorization).
-
-# Contributing
-=======
 # Using Maia
->>>>>>> ec3e2767
 
 Maia can be used via Web-UI or CLI.
 
